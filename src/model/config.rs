use std::rc::Rc;
use enum_iterator::Sequence;
use std::borrow::BorrowMut;
use std::collections::{HashMap, HashSet};
use std::fs::File;
use std::io::BufRead;
use std::path::PathBuf;
use std::str::FromStr;
use std::sync::{Arc, RwLock};

use log::{debug, error, warn};
use path_absolutize::*;
use crate::auth::user::UserCredential;

use crate::filter::{Filter, get_filter, MockValueProcessor, PatternTemplate, prepare_templates, ValueProvider};
use crate::m3u_filter_error::{M3uFilterError, M3uFilterErrorKind};
use crate::messaging::MsgKind;
use crate::model::api_proxy::{ApiProxyConfig, ProxyUserCredentials};
use crate::model::mapping::Mapping;
use crate::model::mapping::Mappings;
use crate::utils::{config_reader, file_utils};

pub(crate) const MAPPER_ATTRIBUTE_FIELDS: &[&str] = &[
    "name", "title", "group", "id", "logo",
    "logo_small",
    "parent_code",
    "audio_track",
    "time_shift",
    "rec",
    "url",
];
pub(crate) const AFFIX_FIELDS: &[&str] = &["name", "title", "group"];

#[macro_export]
macro_rules! valid_property {
  ($key:expr, $array:expr) => {{
        $array.contains(&$key)
    }};
}

pub(crate) fn default_as_true() -> bool { true }

pub(crate) fn default_as_false() -> bool { false }

pub(crate) fn default_as_empty_str() -> String { String::from("") }

pub(crate) fn default_as_empty_rc_str() -> Rc<String> { Rc::new(String::from("")) }

pub(crate) fn default_as_zero() -> u8 { 0 }

fn default_as_frm() -> ProcessingOrder { ProcessingOrder::Frm }

pub(crate) fn default_as_default() -> String { String::from("default") }

pub(crate) fn default_as_empty_map<K, V>() -> HashMap<K, V> { HashMap::new() }

pub(crate) fn default_as_empty_list<T>() -> Vec<T> { vec![] }


#[macro_export]
macro_rules! create_m3u_filter_error_result {
     ($kind: expr, $($arg:tt)*) => {
        Err(M3uFilterError::new($kind, format!($($arg)*)))
    }
}

#[macro_export]
macro_rules! handle_m3u_filter_error_result_list {
    ($kind:expr, $result: expr) => {
        let errors = $result
            .filter_map(|result| {
                if let Err(err) = result {
                    Some(err.to_string())
                } else {
                    None
                }
            })
            .collect::<Vec<String>>();
        if !&errors.is_empty() {
            return Err(M3uFilterError::new($kind, errors.join("\n")));
        }
    }
}

#[macro_export]
macro_rules! handle_m3u_filter_error_result {
    ($kind:expr, $result: expr) => {
        if let Err(err) = $result {
            return Err(M3uFilterError::new($kind, err.to_string()));
        }
    }
}


#[derive(Debug, Clone, serde::Serialize, serde::Deserialize, Sequence, PartialEq, Eq, Hash)]
pub(crate) enum TargetType {
    #[serde(rename = "m3u")]
    M3u,
    #[serde(rename = "strm")]
    Strm,
    #[serde(rename = "xtream")]
    Xtream,
}

impl std::fmt::Display for TargetType {
    fn fmt(&self, f: &mut std::fmt::Formatter) -> std::fmt::Result {
        match *self {
            TargetType::M3u => write!(f, "M3u"),
            TargetType::Strm => write!(f, "Strm"),
            TargetType::Xtream => write!(f, "Xtream"),
        }
    }
}

#[derive(Debug, Clone, serde::Serialize, serde::Deserialize, Sequence, PartialEq)]
pub(crate) enum ProcessingOrder {
    #[serde(rename = "frm")]
    Frm,
    #[serde(rename = "fmr")]
    Fmr,
    #[serde(rename = "rfm")]
    Rfm,
    #[serde(rename = "rmf")]
    Rmf,
    #[serde(rename = "mfr")]
    Mfr,
    #[serde(rename = "mrf")]
    Mrf,
}

impl std::fmt::Display for ProcessingOrder {
    fn fmt(&self, f: &mut std::fmt::Formatter) -> std::fmt::Result {
        match *self {
            ProcessingOrder::Frm => write!(f, "filter, rename, map"),
            ProcessingOrder::Fmr => write!(f, "filter, map, rename"),
            ProcessingOrder::Rfm => write!(f, "rename, filter, map"),
            ProcessingOrder::Rmf => write!(f, "rename, map, filter"),
            ProcessingOrder::Mfr => write!(f, "map, filter, rename"),
            ProcessingOrder::Mrf => write!(f, "map, rename, filter"),
        }
    }
}

#[derive(Debug, Clone, serde::Serialize, serde::Deserialize, Sequence)]
pub(crate) enum ItemField {
    #[serde(rename = "group")]
    Group,
    #[serde(rename = "name")]
    Name,
    #[serde(rename = "title")]
    Title,
    #[serde(rename = "url")]
    Url,
}

impl std::fmt::Display for ItemField {
    fn fmt(&self, f: &mut std::fmt::Formatter) -> std::fmt::Result {
        match *self {
            ItemField::Group => write!(f, "Group"),
            ItemField::Name => write!(f, "Name"),
            ItemField::Title => write!(f, "Title"),
            ItemField::Url => write!(f, "Url"),
        }
    }
}

#[derive(Debug, Clone, serde::Serialize, serde::Deserialize)]
pub(crate) enum FilterMode {
    #[serde(rename = "discard")]
    Discard,
    #[serde(rename = "include")]
    Include,
}

#[derive(Debug, Clone, serde::Serialize, serde::Deserialize)]
pub(crate) enum SortOrder {
    #[serde(rename = "asc")]
    Asc,
    #[serde(rename = "desc")]
    Desc,
}


#[derive(Clone)]
pub(crate) struct ProcessTargets {
    pub enabled: bool,
    pub inputs: Vec<u16>,
    pub targets: Vec<u16>,
}

impl ProcessTargets {
    pub fn has_target(&self, tid: u16) -> bool {
        matches!(self.targets.iter().position(|&x| x == tid), Some(_pos))
    }

    pub fn has_input(&self, tid: u16) -> bool {
        matches!(self.inputs.iter().position(|&x| x == tid), Some(_pos))
    }
}

#[derive(Debug, Clone, serde::Serialize, serde::Deserialize)]
pub(crate) struct ConfigSortGroup {
    pub order: SortOrder,
}

#[derive(Debug, Clone, serde::Serialize, serde::Deserialize)]
pub(crate) struct ConfigSortChannel {
    pub field: ItemField,
    // channel field
    pub group_pattern: String,
    // match against group title
    pub order: SortOrder,
    #[serde(skip_serializing, skip_deserializing)]
    pub re: Option<regex::Regex>,
}

impl ConfigSortChannel {
    pub(crate) fn prepare(&mut self) -> Result<(), M3uFilterError> {
        let re = regex::Regex::new(&self.group_pattern);
        if re.is_err() {
            return create_m3u_filter_error_result!(M3uFilterErrorKind::Info, "cant parse regex: {}", &self.group_pattern);
        }
        self.re = Some(re.unwrap());
        Ok(())
    }
}

#[derive(Debug, Clone, serde::Serialize, serde::Deserialize)]
pub(crate) struct ConfigSort {
    #[serde(default = "default_as_false")]
    pub match_as_ascii: bool,
    pub groups: Option<ConfigSortGroup>,
    pub channels: Option<Vec<ConfigSortChannel>>,
}

impl ConfigSort {
    pub(crate) fn prepare(&mut self) -> Result<(), M3uFilterError> {
        if let Some(channels) = self.channels.as_mut() {
            handle_m3u_filter_error_result_list!(M3uFilterErrorKind::Info, channels.iter_mut().map(|r| r.prepare()));
        }
        Ok(())
    }
}

#[derive(Debug, Clone, serde::Serialize, serde::Deserialize)]
pub(crate) struct ConfigRename {
    pub field: ItemField,
    pub pattern: String,
    pub new_name: String,
    #[serde(skip_serializing, skip_deserializing)]
    pub re: Option<regex::Regex>,
}

impl ConfigRename {
    pub fn prepare(&mut self) -> Result<(), M3uFilterError> {
        let re = regex::Regex::new(&self.pattern);
        if re.is_err() {
            return create_m3u_filter_error_result!(M3uFilterErrorKind::Info, "cant parse regex: {}", &self.pattern);
        }
        self.re = Some(re.unwrap());
        Ok(())
    }
}

fn default_as_two() -> u16 { 2 }

#[derive(Debug, Clone, serde::Serialize, serde::Deserialize)]
pub(crate) struct ConfigTargetOptions {
    #[serde(default = "default_as_false")]
    pub ignore_logo: bool,
    #[serde(default = "default_as_false")]
    pub underscore_whitespace: bool,
    #[serde(default = "default_as_false")]
    pub cleanup: bool,
    #[serde(default = "default_as_false")]
    pub kodi_style: bool,
    #[serde(default = "default_as_true")]
    pub xtream_skip_live_direct_source: bool,
    #[serde(default = "default_as_true")]
    pub xtream_skip_video_direct_source: bool,
    #[serde(default = "default_as_true")]
    pub xtream_skip_series_direct_source: bool,
    #[serde(default = "default_as_false")]
    pub xtream_resolve_series: bool,
    #[serde(default = "default_as_two")]
    pub xtream_resolve_series_delay: u16,
}

#[derive(Debug, Clone, serde::Serialize, serde::Deserialize)]
pub(crate) struct TargetOutput {
    #[serde(alias = "type")]
    pub target: TargetType,
    #[serde(skip_serializing_if = "Option::is_none")]
    pub filename: Option<String>,
}

#[derive(Debug, Clone, serde::Serialize, serde::Deserialize)]
pub(crate) struct ConfigTarget {
    #[serde(skip)]
    pub id: u16,
    #[serde(default = "default_as_true")]
    pub enabled: bool,
    #[serde(default = "default_as_default")]
    pub name: String,
    #[serde(skip_serializing_if = "Option::is_none")]
    pub options: Option<ConfigTargetOptions>,
    #[serde(skip_serializing_if = "Option::is_none")]
    pub sort: Option<ConfigSort>,
    pub filter: String,
    #[serde(alias = "type", default = "default_as_empty_list")]
    pub output: Vec<TargetOutput>,
    #[serde(skip_serializing_if = "Option::is_none")]
    pub rename: Option<Vec<ConfigRename>>,
    #[serde(skip_serializing_if = "Option::is_none")]
    pub mapping: Option<Vec<String>>,
    #[serde(default = "default_as_frm")]
    pub processing_order: ProcessingOrder,
    #[serde(skip_serializing_if = "Option::is_none")]
    pub watch: Option<Vec<String>>,
    #[serde(skip_serializing, skip_deserializing)]
    pub _watch_re: Option<Vec<regex::Regex>>,
    #[serde(skip_serializing, skip_deserializing)]
    pub _filter: Option<Filter>,
    #[serde(skip_serializing, skip_deserializing)]
    pub _mapping: Option<Vec<Mapping>>,
    #[serde(skip_serializing, skip_deserializing)]
    _multi_input: bool,
}


impl ConfigTarget {
    pub(crate) fn prepare(&mut self, id: u16, templates: Option<&Vec<PatternTemplate>>) -> Result<(), M3uFilterError> {
        self.id = id;
        if self.output.is_empty() {
            return Err(M3uFilterError::new(M3uFilterErrorKind::Info, format!("Missing output format for {}", self.name)));
        }
        let mut m3u_cnt = 0;
        let mut strm_cnt = 0;
        let mut xtream_cnt = 0;
        for format in &self.output {
            match format.target {
                TargetType::M3u => {
                    m3u_cnt += 1;
                    if format.filename.is_none() {
                        return create_m3u_filter_error_result!(M3uFilterErrorKind::Info, "filename is required for m3u type: {}", self.name);
                    }
                }
                TargetType::Strm => {
                    strm_cnt += 1;
                    if format.filename.is_none() {
                        return create_m3u_filter_error_result!(M3uFilterErrorKind::Info, "filename is required for strm type: {}", self.name);
                    }
                }
                TargetType::Xtream => {
                    xtream_cnt += 1;
                    if default_as_default().eq_ignore_ascii_case(&self.name) {
                        return create_m3u_filter_error_result!(M3uFilterErrorKind::Info, "unique target name is required for xtream type: {}", self.name);
                    }
                    if let Some(fname) = &format.filename {
                        if !fname.trim().is_empty() {
                            warn!("Filename for target output xtream is ignored: {}", self.name)
                        }
                    }
                }
            }
        }

        if m3u_cnt > 1 || strm_cnt > 1 || xtream_cnt > 1 {
            return create_m3u_filter_error_result!(M3uFilterErrorKind::Info, "Multiple output formats with same type : {}", self.name);
        }

        if let Some(watch) = &self.watch {
            let regexps: Result<Vec<regex::Regex>, _> = watch.iter().map(|s| regex::Regex::new(s)).collect();
            match regexps {
                Ok(watch_re) => self._watch_re = Some(watch_re),
                Err(err) => {
                    return create_m3u_filter_error_result!(M3uFilterErrorKind::Info, "Invalid watch regular expression: {}", err);
                }
            }
        }

        match get_filter(&self.filter, templates) {
            Ok(fltr) => {
                debug!("Filter: {}", fltr);
                self._filter = Some(fltr);
                if let Some(renames) = self.rename.as_mut() {
                    handle_m3u_filter_error_result_list!(M3uFilterErrorKind::Info, renames.iter_mut().map(|r| r.prepare()));
                }
                if let Some(sort) = self.sort.as_mut() {
                    handle_m3u_filter_error_result!(M3uFilterErrorKind::Info, sort.prepare());
                }
                Ok(())
            }
            Err(err) => Err(err),
        }
    }

    // pub(crate) fn is_multi_input(&self) -> bool {
    //     self._multi_input
    // }

    pub(crate) fn filter(&self, provider: &ValueProvider) -> bool {
        let mut processor = MockValueProcessor {};
        return self._filter.as_ref().unwrap().filter(provider, &mut processor);
    }

    pub(crate) fn get_m3u_filename(&self) -> Option<String> {
        for format in &self.output {
            match format.target {
                TargetType::M3u => return format.filename.clone(),
                TargetType::Strm => {}
                TargetType::Xtream => {}
            }
        }
        None
    }

    pub(crate) fn has_output(&self, tt: &TargetType) -> bool {
        for format in &self.output {
            if tt.eq(&format.target) {
                return true;
            }
        }
        false
    }
}

#[derive(Debug, Clone, serde::Serialize, serde::Deserialize)]
pub(crate) struct ConfigSource {
    pub inputs: Vec<ConfigInput>,
    pub targets: Vec<ConfigTarget>,
}

impl ConfigSource {
    pub(crate) fn prepare(&mut self, index: u16) -> Result<u16, M3uFilterError> {
        handle_m3u_filter_error_result_list!(M3uFilterErrorKind::Info, self.inputs.iter_mut().enumerate().map(|(idx, i)| i.prepare(index+(idx as u16))));
        if self.inputs.len() > 1 {
            self.targets.iter_mut().for_each(|t| t._multi_input = true);
        }
        Ok(index + (self.inputs.len() as u16))
    }

    pub(crate) fn get_inputs_for_target(&self, target_name: &str) -> Option<Vec<&ConfigInput>> {
        let mut result = Vec::new();
        for target in &self.targets {
            if target.name.eq(target_name) {
                for input in &self.inputs {
                    if input.enabled {
                        result.push(input);
                    }
                }
                return Some(result);
            }
        }
        None
    }
}

#[derive(Debug, Clone, serde::Serialize, serde::Deserialize)]
pub(crate) struct InputAffix {
    pub field: String,
    pub value: String,
}

#[derive(Debug, Clone, serde::Serialize, serde::Deserialize, Sequence, PartialEq)]
pub(crate) enum InputType {
    #[serde(rename = "m3u")]
    M3u,
    #[serde(rename = "xtream")]
    Xtream,
}

impl ToString for InputType {
    fn to_string(&self) -> String {
        match self {
            InputType::M3u => "m3u".to_string(),
            InputType::Xtream => "xtream".to_string()
        }
    }
}

impl FromStr for InputType {
    type Err = M3uFilterError;

    fn from_str(s: &str) -> Result<Self, M3uFilterError> {
        if s.eq("m3u") {
            Ok(InputType::M3u)
        } else if s.eq("xtream") {
            Ok(InputType::Xtream)
        } else {
            create_m3u_filter_error_result!(M3uFilterErrorKind::Info, "Unkown InputType: {}", s)
        }
    }
}

#[derive(Debug, Clone, serde::Serialize, serde::Deserialize)]
pub(crate) struct ConfigInputOptions {
    #[serde(default = "default_as_false")]
    pub xtream_info_cache: bool,
    #[serde(default = "default_as_false")]
    pub xtream_skip_live: bool,
    #[serde(default = "default_as_false")]
    pub xtream_skip_vod: bool,
    #[serde(default = "default_as_false")]
    pub xtream_skip_series: bool,
}

// pub(crate) struct InputUserInfo {
//     pub base_url: String,
//     pub username: String,
//     pub password: String,
// }

fn default_as_type_m3u() -> InputType { InputType::M3u }

#[derive(Debug, Clone, serde::Serialize, serde::Deserialize)]
pub(crate) struct ConfigInput {
    #[serde(skip)]
    pub id: u16,
    #[serde(rename = "type", default = "default_as_type_m3u")]
    pub input_type: InputType,
    #[serde(default = "default_as_empty_map")]
    pub headers: HashMap<String, String>,
    pub url: String,
    #[serde(skip_serializing_if = "Option::is_none")]
    pub epg_url: Option<String>,
    #[serde(skip_serializing_if = "Option::is_none")]
    pub username: Option<String>,
    #[serde(skip_serializing_if = "Option::is_none")]
    pub password: Option<String>,
    #[serde(skip_serializing_if = "Option::is_none")]
    pub persist: Option<String>,
    #[serde(skip_serializing_if = "Option::is_none")]
    pub prefix: Option<InputAffix>,
    #[serde(skip_serializing_if = "Option::is_none")]
    pub suffix: Option<InputAffix>,
    #[serde(skip_serializing_if = "Option::is_none")]
    pub name: Option<String>,
    #[serde(default = "default_as_true")]
    pub enabled: bool,
    #[serde(skip_serializing_if = "Option::is_none")]
    pub options: Option<ConfigInputOptions>,

}

impl ConfigInput {
    pub fn prepare(&mut self, id: u16) -> Result<(), M3uFilterError> {
        self.id = id;
        if self.url.trim().is_empty() {
            return Err(M3uFilterError::new(M3uFilterErrorKind::Info, "url for input is mandatory".to_string()));
        }
        if let Some(user_name) = &self.username {
            if user_name.trim().is_empty() {
                self.username = None;
            }
        }
        if let Some(password) = &self.password {
            if password.trim().is_empty() {
                self.password = None;
            }
        }
        match self.input_type {
            InputType::M3u => {
                if self.username.is_none() || self.password.is_none() {
                    debug!("for input type m3u: username and password are ignored")
                }
            }
            InputType::Xtream => {
                if self.username.is_none() || self.password.is_none() {
                    return Err(M3uFilterError::new(M3uFilterErrorKind::Info, "for input type xtream: username and password are mandatory".to_string()));
                }
            }
        }
        if let Some(persist_path) = &self.persist {
            if persist_path.trim().is_empty() {
                self.persist = None;
            }
        }
        Ok(())
    }

    // pub(crate) fn get_user_info(&self) -> Option<InputUserInfo> {
    //     if self.input_type == InputType::Xtream {
    //         if self.username.is_some() || self.password.is_some() {
    //             return Some(InputUserInfo {
    //                 base_url: self.url.to_owned(),
    //                 username: self.username.as_ref().unwrap().to_owned(),
    //                 password: self.password.as_ref().unwrap().to_owned(),
    //             });
    //         }
    //     } else if let Ok(url) = url::Url::parse(&self.url) {
    //         let base_url = url.origin().ascii_serialization();
    //         let mut username = None;
    //         let mut password = None;
    //         for (key, value) in url.query_pairs() {
    //             if key.eq("username") {
    //                 username = Some(value.into_owned());
    //             } else if key.eq("password") {
    //                 password = Some(value.into_owned());
    //             }
    //         }
    //         if username.is_some() || password.is_some() {
    //             return Some(InputUserInfo {
    //                 base_url,
    //                 username: username.as_ref().unwrap().to_owned(),
    //                 password: password.as_ref().unwrap().to_owned(),
    //             });
    //         }
    //     }
    //     None
    // }
}

#[derive(Debug, Clone, serde::Serialize, serde::Deserialize)]
pub(crate) struct ConfigApi {
    pub host: String,
    pub port: u16,
    pub web_root: String,
}

impl ConfigApi {
    pub fn prepare(&mut self) {
        if self.web_root.is_empty() {
            self.web_root = String::from("./web");
        }
    }
}

#[derive(Debug, Clone, serde::Serialize, serde::Deserialize)]
pub(crate) struct TelegramMessagingConfig {
    pub bot_token: String,
    pub chat_ids: Vec<String>,
}

#[derive(Debug, Clone, serde::Serialize, serde::Deserialize)]
pub(crate) struct RestMessagingConfig {
    pub url: String,
}

#[derive(Debug, Clone, serde::Serialize, serde::Deserialize)]
pub(crate) struct MessagingConfig {
    #[serde(default = "default_as_empty_list")]
    pub notify_on: Vec<MsgKind>,
    pub telegram: Option<TelegramMessagingConfig>,
    pub rest: Option<RestMessagingConfig>,
}

#[derive(Debug, Clone, serde::Serialize, serde::Deserialize)]
pub(crate) struct VideoDownloadConfig {
    #[serde(default = "default_as_empty_map")]
    pub headers: HashMap<String, String>,
    pub directory: Option<String>,
    #[serde(default = "default_as_false")]
    pub organize_into_directories: bool,
    pub episode_pattern: Option<String>,
    #[serde(skip_serializing, skip_deserializing)]
    pub _re_episode_pattern: Option<regex::Regex>,
    #[serde(skip_serializing, skip_deserializing)]
    pub _re_filename: Option<regex::Regex>,
    #[serde(skip_serializing, skip_deserializing)]
    pub _re_remove_filename_ending: Option<regex::Regex>,
}

#[derive(Debug, Clone, serde::Serialize, serde::Deserialize)]
pub(crate) struct VideoConfig {
    #[serde(default = "default_as_empty_list")]
    pub extensions: Vec<String>,
    #[serde(skip_serializing_if = "Option::is_none")]
    pub download: Option<VideoDownloadConfig>,
    #[serde(skip_serializing_if = "Option::is_none")]
    pub web_search: Option<String>,
}

impl VideoConfig {
    pub fn prepare(&mut self) -> Result<(), M3uFilterError> {
        self.extensions = vec!["mkv".to_string(), "avi".to_string(), "mp4".to_string()];
        match &mut self.download {
            None => {}
            Some(downl) => {
                if downl.headers.is_empty() {
                    downl.headers.borrow_mut().insert("Accept".to_string(), "video/*".to_string());
                    downl.headers.borrow_mut().insert("User-Agent".to_string(), "Apple TV; tvOS 13.3.1".to_string());
                }

                if let Some(episode_pattern) = &downl.episode_pattern {
                    if !episode_pattern.is_empty() {
                        let re = regex::Regex::new(episode_pattern);
                        if re.is_err() {
                            return create_m3u_filter_error_result!(M3uFilterErrorKind::Info, "cant parse regex: {}", episode_pattern);
                        }
                        downl._re_episode_pattern = Some(re.unwrap());
                    }
                }

                downl._re_filename = Some(regex::Regex::new(r"[^A-Za-z0-9_.-]").unwrap());
                downl._re_remove_filename_ending = Some(regex::Regex::new(r"[_.\s-]$").unwrap());
            }
        }
        Ok(())
    }
}

#[derive(Debug, Clone, serde::Serialize, serde::Deserialize)]
pub(crate) struct ConfigDto {
    #[serde(default = "default_as_zero")]
    pub threads: u8,
    pub api: ConfigApi,
    pub working_dir: String,
    pub backup_dir: Option<String>,
    pub video: Option<VideoConfig>,
    pub schedule: Option<String>,
    pub messaging: Option<MessagingConfig>,
}

impl ConfigDto {
    pub fn is_valid(&self) -> bool {
        if self.api.host.is_empty() {
            return false;
        }

        if let Some(video) = &self.video {
            if let Some(download) = &video.download {
                if let Some(episode_pattern) = &download.episode_pattern {
                    if !episode_pattern.is_empty() {
                        let re = regex::Regex::new(episode_pattern);
                        if re.is_err() {
                            return false;
                        }
                    }
                }
            }
        }
        true
    }
}

#[derive(Debug, Clone, serde::Serialize, serde::Deserialize)]
pub(crate) struct WebAuthConfig {
    #[serde(default = "default_as_true")]
    pub enabled: bool,
    pub issuer: String,
    pub secret: String,
    pub userfile: Option<String>,
    pub _users: Option<Vec<UserCredential>>,
}

impl WebAuthConfig {
    pub fn prepare(&mut self, config_path: &str, resolve_var: bool) -> Result<(), M3uFilterError> {
        if resolve_var {
            self.issuer = config_reader::resolve_env_var(&self.issuer);
            self.secret = config_reader::resolve_env_var(&self.secret);
            if let Some(file) = &self.userfile {
                self.userfile = Some(config_reader::resolve_env_var(file));
            }
        }
        let userfile_name = match &self.userfile {
            None => file_utils::get_default_user_file_path(config_path),
            Some(file) => file.to_owned()
        };
        self.userfile = Some(userfile_name.to_owned());

        let mut userfile_path = PathBuf::from(&userfile_name);
        if !file_utils::path_exists(&userfile_path) {
            userfile_path = PathBuf::from(config_path).join(&userfile_name);
            if !file_utils::path_exists(&userfile_path) {
                return create_m3u_filter_error_result!(M3uFilterErrorKind::Info, "Could not find userfile {}", &userfile_name);
            }
        }

        if let Ok(file) = File::open(&userfile_path) {
            let mut users = vec![];
            let reader = std::io::BufReader::new(file);
            for line in reader.lines() {
                match line {
                    Ok(credential) => {
                        let mut parts = credential.split(':');
                        if let (Some(username), Some(password)) = (parts.next(), parts.next()) {
                            users.push(UserCredential {
                                username: username.trim().to_string(),
                                password: password.trim().to_string(),
                            });
                            debug!("Read ui user {}", username);
                        }
                    }
                    Err(_) => {}
                }
            }

            self._users = Some(users);
        } else {
            return create_m3u_filter_error_result!(M3uFilterErrorKind::Info, "Could not read userfile {:?}", &userfile_path);
        }
        Ok(())
    }

    pub fn get_user_password(&self, username: &str) -> Option<&str> {
        if let Some(users) = &self._users {
            for credential in users {
                if credential.username.eq_ignore_ascii_case(username) {
                    return Some(credential.password.as_str());
                }
            }
        }
        None
    }
}

#[derive(Debug, Clone, serde::Serialize, serde::Deserialize)]
pub(crate) struct Config {
    #[serde(default = "default_as_zero")]
    pub threads: u8,
    pub api: ConfigApi,
    pub sources: Vec<ConfigSource>,
    pub working_dir: String,
    pub backup_dir: Option<String>,
    pub templates: Option<Vec<PatternTemplate>>,
    pub video: Option<VideoConfig>,
    pub schedule: Option<String>,
    #[serde(default = "default_as_false")]
    pub update_on_boot: bool,
    #[serde(default = "default_as_true")]
    pub web_ui_enabled: bool,
    pub web_auth: Option<WebAuthConfig>,
    pub messaging: Option<MessagingConfig>,
    #[serde(skip_serializing, skip_deserializing)]
    pub _api_proxy: Arc<RwLock<Option<ApiProxyConfig>>>,
    #[serde(skip_serializing, skip_deserializing)]
    pub _config_path: String,
    #[serde(skip_serializing, skip_deserializing)]
    pub _config_file_path: String,
    #[serde(skip_serializing, skip_deserializing)]
    pub _sources_file_path: String,
    #[serde(skip_serializing, skip_deserializing)]
    pub _api_proxy_file_path: String,

}

impl Config {
    pub fn set_api_proxy(&mut self, api_proxy: Option<ApiProxyConfig>) {
        self._api_proxy = Arc::new(RwLock::new(api_proxy));
    }

    fn _get_target_for_user(&self, user_target: Option<(ProxyUserCredentials, String)>) -> Option<(ProxyUserCredentials, &ConfigTarget)> {
        match user_target {
            Some((user, target_name)) => {
                for source in &self.sources {
                    for target in &source.targets {
                        if target_name.eq_ignore_ascii_case(&target.name) {
                            return Some((user, target));
                        }
                    }
                }
                None
            }
            None => None
        }
    }

    pub(crate) fn get_inputs_for_target(&self, target_name: &str) -> Option<Vec<&ConfigInput>> {
        for source in &self.sources {
            if let Some(cfg) = source.get_inputs_for_target(target_name) {
                return Some(cfg);
            }
        }
        None
    }

<<<<<<< HEAD
    pub(crate) fn get_target_for_user(&self, username: &str, password: &str) -> Option<(UserCredentials, &ConfigTarget)> {
=======
    pub fn get_target_for_user(&self, username: &str, password: &str) -> Option<(ProxyUserCredentials, &ConfigTarget)> {
>>>>>>> 12899093
        match self._api_proxy.read().unwrap().as_ref() {
            Some(api_proxy) => {
                self._get_target_for_user(api_proxy.get_target_name(username, password))
            }
            _ => None
        }
    }

<<<<<<< HEAD
    pub(crate) fn get_target_for_user_by_token(&self, token: &str) -> Option<(UserCredentials, &ConfigTarget)> {
=======
    pub fn get_target_for_user_by_token(&self, token: &str) -> Option<(ProxyUserCredentials, &ConfigTarget)> {
>>>>>>> 12899093
        match self._api_proxy.read().unwrap().as_ref() {
            Some(api_proxy) => {
                self._get_target_for_user(api_proxy.get_target_name_by_token(token))
            }
            _ => None
        }
    }

    pub(crate) fn get_input_by_id(&self, input_id: &u16) -> Option<ConfigInput> {
        for source in &self.sources {
            for input in &source.inputs {
                if input.id == *input_id {
                    return Some(input.clone());
                }
            }
        }
        None
    }

    // pub(crate) fn is_multi_input_target(&self, target_name: &str) -> bool {
    //     for source in &self.sources {
    //         for target in &source.targets {
    //             if target_name.eq_ignore_ascii_case(&target.name) {
    //                 return target.is_multi_input();
    //             }
    //         }
    //     }
    //     false
    // }

    pub(crate) fn set_mappings(&mut self, mappings: Option<Mappings>) -> Result<(), M3uFilterError> {
        if let Some(mapping_list) = mappings {
            for source in &mut self.sources {
                for target in &mut source.targets {
                    if let Some(mapping_ids) = &target.mapping {
                        let mut target_mappings = Vec::new();
                        for mapping_id in mapping_ids {
                            let mapping = mapping_list.get_mapping(mapping_id);
                            if let Some(mappings) = mapping {
                                target_mappings.push(mappings);
                            }
                        }
                        target._mapping = if !target_mappings.is_empty() { Some(target_mappings) } else { None };
                    }
                }
            }
        }
        Ok(())
    }

    pub fn prepare(&mut self, resolve_var: bool) -> Result<(), M3uFilterError> {
        self.working_dir = file_utils::get_working_path(&self.working_dir);
        if self.backup_dir.is_none() {
            self.backup_dir = Some(PathBuf::from(&self.working_dir).join(".backup").into_os_string().to_string_lossy().to_string());
        }
        let backupdir = PathBuf::from(self.backup_dir.as_ref().unwrap());
        if !backupdir.exists() {
            match std::fs::create_dir(backupdir) {
                Ok(_) => {}
                Err(err) => { error!("Could not create backup dir {} {}", self.backup_dir.as_ref().unwrap(), err) }
            }
        }
        self.api.prepare();
        self.prepare_api_web_root();
        if let Some(templates) = &mut self.templates {
            match prepare_templates(templates) {
                Ok(tmplts) => {
                    self.templates = Some(tmplts);
                }
                Err(err) => {
                    return Err(err);
                }
            }
        };
        // prepare sources and set id's
        let mut target_names_check = HashSet::<String>::new();
        let default_target_name = default_as_default();
        let mut source_index: u16 = 1;
        let mut target_index: u16 = 1;
        for source in &mut self.sources {
            source_index = source.prepare(source_index)?;
            for target in &mut source.targets {
                // check target name is unique
                let target_name = target.name.clone();
                if !default_target_name.eq_ignore_ascii_case(target_name.as_str()) {
                    if target_names_check.contains(target_name.as_str()) {
                        return create_m3u_filter_error_result!(M3uFilterErrorKind::Info, "target names should be unique: {}", target_name, );
                    } else {
                        target_names_check.insert(target_name);
                    }
                }
                // prepare templaes
                let prepare_result = match &self.templates {
                    Some(templ) => target.prepare(target_index, Some(templ)),
                    _ => target.prepare(target_index, None)
                };
                prepare_result?;
                target_index += 1;
            }
        }

        match &mut self.video {
            None => {
                self.video = Some(VideoConfig {
                    extensions: vec!["mkv".to_string(), "avi".to_string(), "mp4".to_string()],
                    download: None,
                    web_search: None,
                });
            }
            Some(video) => {
                match video.prepare() {
                    Ok(_) => {}
                    Err(err) => return Err(err)
                }
            }
        };

        if !self.web_ui_enabled {
            self.web_auth = None;
        }

        if let Some(web_auth) = &mut self.web_auth {
            if !web_auth.enabled {
                self.web_auth = None
            } else {
                if let Err(err) = web_auth.prepare(&self._config_path, resolve_var) {
                    return Err(err);
                }
            }
        }

        Ok(())
    }

    fn prepare_api_web_root(&mut self) {
        if !self.api.web_root.is_empty() {
            let wrpb = std::path::PathBuf::from(&self.api.web_root);
            if wrpb.is_relative() {
                let mut wrpb2 = std::path::PathBuf::from(&self.working_dir).join(&self.api.web_root);
                if !wrpb2.exists() {
                    wrpb2 = file_utils::get_exe_path().join(&self.api.web_root);
                }
                if !wrpb2.exists() {
                    let cwd = std::env::current_dir();
                    if let Ok(cwd_path) = cwd {
                        wrpb2 = cwd_path.join(&self.api.web_root);
                    }
                }
                if wrpb2.exists() {
                    match wrpb2.absolutize() {
                        Ok(os) => self.api.web_root = String::from(os.to_str().unwrap()),
                        Err(e) => {
                            error!("failed to absolutize web_root {:?}", e);
                        }
                    }
                    // } else {
                    //     error!("web_root directory does not exists {:?}", wrpb2)
                }
            }
        }
    }
}

/// Returns the targets that were specified as parameters.
/// If invalid targets are found, the program will be terminated.
/// The return value has `enabled` set to true, if selective targets should be processed, otherwise false.
///
/// * `target_args` the program parameters given with `-target` parameter.
/// * `sources` configured sources in config file
///
pub(crate) fn validate_targets(target_args: &Option<Vec<String>>, sources: &Vec<ConfigSource>) -> Result<ProcessTargets, M3uFilterError> {
    let mut enabled = true;
    let mut inputs: Vec<u16> = vec![];
    let mut targets: Vec<u16> = vec![];
    if let Some(user_targets) = target_args {
        let mut check_targets: HashMap<String, u16> = user_targets.iter().map(|t| (t.to_lowercase(), 0)).collect();
        for source in sources {
            let mut target_added = false;
            for target in &source.targets {
                for user_target in user_targets {
                    let key = user_target.to_lowercase();
                    if target.name.eq_ignore_ascii_case(key.as_str()) {
                        targets.push(target.id);
                        target_added = true;
                        if let Some(value) = check_targets.get(key.as_str()) {
                            check_targets.insert(key, value + 1);
                        }
                    }
                }
            }
            if target_added {
                source.inputs.iter().map(|i| i.id).for_each(|id| inputs.push(id));
            }
        }

        let missing_targets: Vec<String> = check_targets.iter().filter(|&(_, v)| *v == 0).map(|(k, _)| k.to_string()).collect();
        if !missing_targets.is_empty() {
            return create_m3u_filter_error_result!(M3uFilterErrorKind::Info, "No target found for {}", missing_targets.join(", "));
        }
        let processing_targets: Vec<String> = check_targets.iter().filter(|&(_, v)| *v != 0).map(|(k, _)| k.to_string()).collect();
        debug!("Processing targets {}", processing_targets.join(", "));
    } else {
        enabled = false;
    }

    Ok(ProcessTargets {
        enabled,
        inputs,
        targets,
    })
}<|MERGE_RESOLUTION|>--- conflicted
+++ resolved
@@ -395,9 +395,9 @@
         }
     }
 
-    // pub(crate) fn is_multi_input(&self) -> bool {
-    //     self._multi_input
-    // }
+    pub(crate) fn is_multi_input(&self) -> bool {
+        self._multi_input
+    }
 
     pub(crate) fn filter(&self, provider: &ValueProvider) -> bool {
         let mut processor = MockValueProcessor {};
@@ -505,11 +505,11 @@
     pub xtream_skip_series: bool,
 }
 
-// pub(crate) struct InputUserInfo {
-//     pub base_url: String,
-//     pub username: String,
-//     pub password: String,
-// }
+pub(crate) struct InputUserInfo {
+    pub base_url: String,
+    pub username: String,
+    pub password: String,
+}
 
 fn default_as_type_m3u() -> InputType { InputType::M3u }
 
@@ -579,36 +579,36 @@
         Ok(())
     }
 
-    // pub(crate) fn get_user_info(&self) -> Option<InputUserInfo> {
-    //     if self.input_type == InputType::Xtream {
-    //         if self.username.is_some() || self.password.is_some() {
-    //             return Some(InputUserInfo {
-    //                 base_url: self.url.to_owned(),
-    //                 username: self.username.as_ref().unwrap().to_owned(),
-    //                 password: self.password.as_ref().unwrap().to_owned(),
-    //             });
-    //         }
-    //     } else if let Ok(url) = url::Url::parse(&self.url) {
-    //         let base_url = url.origin().ascii_serialization();
-    //         let mut username = None;
-    //         let mut password = None;
-    //         for (key, value) in url.query_pairs() {
-    //             if key.eq("username") {
-    //                 username = Some(value.into_owned());
-    //             } else if key.eq("password") {
-    //                 password = Some(value.into_owned());
-    //             }
-    //         }
-    //         if username.is_some() || password.is_some() {
-    //             return Some(InputUserInfo {
-    //                 base_url,
-    //                 username: username.as_ref().unwrap().to_owned(),
-    //                 password: password.as_ref().unwrap().to_owned(),
-    //             });
-    //         }
-    //     }
-    //     None
-    // }
+    pub(crate) fn get_user_info(&self) -> Option<InputUserInfo> {
+        if self.input_type == InputType::Xtream {
+            if self.username.is_some() || self.password.is_some() {
+                return Some(InputUserInfo {
+                    base_url: self.url.to_owned(),
+                    username: self.username.as_ref().unwrap().to_owned(),
+                    password: self.password.as_ref().unwrap().to_owned(),
+                });
+            }
+        } else if let Ok(url) = url::Url::parse(&self.url) {
+            let base_url = url.origin().ascii_serialization();
+            let mut username = None;
+            let mut password = None;
+            for (key, value) in url.query_pairs() {
+                if key.eq("username") {
+                    username = Some(value.into_owned());
+                } else if key.eq("password") {
+                    password = Some(value.into_owned());
+                }
+            }
+            if username.is_some() || password.is_some() {
+                return Some(InputUserInfo {
+                    base_url,
+                    username: username.as_ref().unwrap().to_owned(),
+                    password: password.as_ref().unwrap().to_owned(),
+                });
+            }
+        }
+        None
+    }
 }
 
 #[derive(Debug, Clone, serde::Serialize, serde::Deserialize)]
@@ -679,7 +679,7 @@
             Some(downl) => {
                 if downl.headers.is_empty() {
                     downl.headers.borrow_mut().insert("Accept".to_string(), "video/*".to_string());
-                    downl.headers.borrow_mut().insert("User-Agent".to_string(), "Apple TV; tvOS 13.3.1".to_string());
+                    downl.headers.borrow_mut().insert("User-Agent".to_string(), "AppleTV/tvOS/9.1.1.".to_string());
                 }
 
                 if let Some(episode_pattern) = &downl.episode_pattern {
@@ -865,11 +865,7 @@
         None
     }
 
-<<<<<<< HEAD
-    pub(crate) fn get_target_for_user(&self, username: &str, password: &str) -> Option<(UserCredentials, &ConfigTarget)> {
-=======
     pub fn get_target_for_user(&self, username: &str, password: &str) -> Option<(ProxyUserCredentials, &ConfigTarget)> {
->>>>>>> 12899093
         match self._api_proxy.read().unwrap().as_ref() {
             Some(api_proxy) => {
                 self._get_target_for_user(api_proxy.get_target_name(username, password))
@@ -878,11 +874,7 @@
         }
     }
 
-<<<<<<< HEAD
-    pub(crate) fn get_target_for_user_by_token(&self, token: &str) -> Option<(UserCredentials, &ConfigTarget)> {
-=======
     pub fn get_target_for_user_by_token(&self, token: &str) -> Option<(ProxyUserCredentials, &ConfigTarget)> {
->>>>>>> 12899093
         match self._api_proxy.read().unwrap().as_ref() {
             Some(api_proxy) => {
                 self._get_target_for_user(api_proxy.get_target_name_by_token(token))
