--- conflicted
+++ resolved
@@ -23,11 +23,7 @@
             .filter(|(key, _)| !(key.eq("content-type") || key.eq("content-length") || key.contains("range")))
             .map(|(key, value)| (key.to_string(), value.to_string())).collect();
         response_headers.push(("content-type".to_string(), "video/mp2t".to_string()));
-<<<<<<< HEAD
-        (Some(Box::pin(CustomVideoStream::new(Arc::clone(video)))), Some((response_headers, StatusCode::OK, None)))
-=======
-        (Some(Box::pin(CustomVideoStream::new(video.clone()))), Some((response_headers, StatusCode::OK)))
->>>>>>> 9a5eeca7
+        (Some(Box::pin(CustomVideoStream::new(video.clone()))), Some((response_headers, StatusCode::OK, None)))
     } else {
         (None, None)
     }
