--- conflicted
+++ resolved
@@ -25,12 +25,8 @@
 use crate::processing::xmltv_parser::flatten_tvguide;
 use crate::repository::epg_repository::write_epg;
 use crate::repository::m3u_repository::{write_m3u_playlist, write_strm_playlist};
-<<<<<<< HEAD
 use crate::repository::xtream_repository::{write_xtream_mapping, write_xtream_playlist};
-=======
-use crate::repository::xtream_repository::write_xtream_playlist;
 use crate::utils::download;
->>>>>>> 30650be0
 
 fn filter_playlist(playlist: &mut [PlaylistGroup], target: &ConfigTarget) -> Option<Vec<PlaylistGroup>> {
     debug!("Filtering {} groups", playlist.len());
@@ -428,36 +424,7 @@
                 new_fpl.playlist = v;
             }
         }
-<<<<<<< HEAD
         playlist_resolve_series(target, errors, &pipe, fpl, &mut new_fpl).await;
-=======
-        let (resolve_series, resolve_series_delay) =
-            if let Some(options) = &target.options {
-                (options.xtream_resolve_series && fpl.input.input_type == InputType::Xtream && target.has_output(&TargetType::M3u),
-                 options.xtream_resolve_series_delay)
-            } else {
-                (false, 0)
-            };
-        if resolve_series {
-            let mut series_playlist = download::get_xtream_playlist_series(fpl, errors, resolve_series_delay).await;
-            // original content saved into original list
-            for plg in &series_playlist {
-                fpl.update_playlist(plg);
-            }
-            // run processing pipe over new items
-            for f in &pipe {
-                let r = f(&mut series_playlist, target);
-                if let Some(v) = r {
-                    series_playlist = v;
-                }
-            }
-            // assign new items to the new playlist
-            for plg in &series_playlist {
-                new_fpl.update_playlist(plg);
-            }
-        }
->>>>>>> 30650be0
-
         // stats
         let input_stats = stats.get_mut(&new_fpl.input.id);
         if let Some(stat) = input_stats {
@@ -560,7 +527,7 @@
             (false, 0)
         };
     if resolve_series {
-        let mut series_playlist = get_xtream_playlist_series(fpl, errors, resolve_series_delay).await;
+        let mut series_playlist = download::get_xtream_playlist_series(fpl, errors, resolve_series_delay).await;
         // original content saved into original list
         for plg in &series_playlist {
             fpl.update_playlist(plg);
